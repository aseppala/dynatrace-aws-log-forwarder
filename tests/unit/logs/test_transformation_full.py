#   Copyright 2021 Dynatrace LLC
#
#   Licensed under the Apache License, Version 2.0 (the "License");
#   you may not use this file except in compliance with the License.
#   You may obtain a copy of the License at
#
#       http://www.apache.org/licenses/LICENSE-2.0
#
#   Unless required by applicable law or agreed to in writing, software
#   distributed under the License is distributed on an "AS IS" BASIS,
#   WITHOUT WARRANTIES OR CONDITIONS OF ANY KIND, either express or implied.
#   See the License for the specific language governing permissions and
#   limitations under the License.

import json

import pytest

import logs.main
import logs.transformation
from logs.models.batch_metadata import BatchMetadata
from util.context import Context

BATCH_METADATA = BatchMetadata("444000444", "us-east-1", "aws")

CLOUDTRAIL_USER_IDENTITY = {
    "type": "AssumedRole",
    "principalId": "AIDA12345667789ABCEF:444000444-somemonitoringuser",
    "arn": "arn:aws:iam::444000444:user/somemonitoringuser",
    "accountId": "444000444",
    "accessKeyId": "AKIA123456789ABCDEFG",
    "sessionContext": {
        "sessionIssuer": {
            "type": "Role",
            "principalId": "AIDA12345667789ABCEF",
            "arn": "arn:aws:iam::444000444:role/sso/dtRoleAdmin",
            "accountId": "444000444",
            "userName": "dtRoleAdmin"
        },
        "webIdFederationData": {},
        "attributes": {
            "mfaAuthenticated": "false",
            "creationDate": "2021-06-21T06:30:44Z"
        }
    }
}

@pytest.mark.parametrize("testcase", [

    pytest.param({
        "record_data_decoded": {
            "logGroup": "API-Gateway-Execution-Logs_8zcb3dxf4l/DEV",
            "logStream": "15ca218e19e3cc840982bd5eef291ac5",
            "messageType": "DATA_MESSAGE",
            "owner": "444000444",
            "subscriptionFilters": ["dynatrace-aws-logs"],
            "logEvents": [
                {
                    "id": "35958590510527767165636549608812769529777864588249006080",
                    "timestamp": "12345",
                    "message": "LOG MESSAGE"
                },
                {
                    "id": "35958590510527767165636549608812769529777864588249006081",
                    "timestamp": "12346",
                    "message": "LOG MESSAGE2"
                },
            ],
        },
        "expect_first_log_contains": {
            "aws.service": "apigateway",
            "aws.resource.id": "8zcb3dxf4l",
            "aws.arn": "arn:aws:apigateway:us-east-1::/restapis/8zcb3dxf4l",
            'content': "LOG MESSAGE",
            'cloud.provider': 'aws',
            'cloud.account.id': "444000444",
            'cloud.region': "us-east-1",
            'aws.log_group': "API-Gateway-Execution-Logs_8zcb3dxf4l/DEV",
            'aws.log_stream': "15ca218e19e3cc840982bd5eef291ac5",
            'aws.region': "us-east-1",
            'aws.account.id': "444000444",
            'severity': 'INFO',
        },
    }, id="testcase_ApiGatewayExecutionLog"),

    pytest.param({
        "record_data_decoded": {
            "logGroup": "/aws/lambda/dynatrace-aws-logs-Lambda-1K7HG2Q2LIQKU",
            "logStream": "15ca218e19e3cc840982bd5eef291ac5",
            "messageType": "DATA_MESSAGE",
            "owner": "444000444",
            "subscriptionFilters": ["dynatrace-aws-logs"],
            "logEvents": [
                {
                    "id": "35958590510527767165636549608812769529777864588249006080",
                    "timestamp": "12345",
                    "message": "LOG MESSAGE"
                },
                {
                    "id": "35958590510527767165636549608812769529777864588249006081",
                    "timestamp": "12346",
                    "message": "LOG MESSAGE2"
                },
            ],
        },
        "expect_first_log_contains": {
            "aws.service": "lambda",
            "aws.resource.id": "dynatrace-aws-logs-Lambda-1K7HG2Q2LIQKU",
            "aws.arn": "arn:aws:lambda:us-east-1:444000444:function:dynatrace-aws-logs-Lambda-1K7HG2Q2LIQKU",
            "dt.source_entity": "AWS_LAMBDA_FUNCTION-F141CAEAE2BED565",
            'content': "LOG MESSAGE",
            'cloud.provider': 'aws',
            'cloud.account.id': "444000444",
            'cloud.region': "us-east-1",
            'aws.log_group': "/aws/lambda/dynatrace-aws-logs-Lambda-1K7HG2Q2LIQKU",
            'aws.log_stream': "15ca218e19e3cc840982bd5eef291ac5",
            'aws.region': "us-east-1",
            'aws.account.id': "444000444",
            'severity': 'INFO',
        }
    }, id="testcase_Lambda"),

    pytest.param({
        "record_data_decoded": {
            "logGroup": "/aws/lambda/dynatrace-aws-logs-Lambda-1K7HG2Q2LIQKU",
            "logStream": "15ca218e19e3cc840982bd5eef291ac5",
            "messageType": "DATA_MESSAGE",
            "owner": "444000444",
            "subscriptionFilters": ["dynatrace-aws-logs"],
            "logEvents": [
                {
                    "id": "35958590510527767165636549608812769529777864588249006080",
                    "timestamp": "12345",
                    "message": "[ERROR] UnboundLocalError: local variable 'single_log_entry' referenced before assignment\n"
                               + "Traceback (most recent call last):\n"
                               + "  File \"/var/task/lambda_function.py\", line 101, in lambda_handler\n"
                               + "    print(i.__str__() + single_log_entry)"
                }
            ],
        },
        "expect_first_log_contains": {
            "aws.service": "lambda",
            "aws.resource.id": "dynatrace-aws-logs-Lambda-1K7HG2Q2LIQKU",
            "aws.arn": "arn:aws:lambda:us-east-1:444000444:function:dynatrace-aws-logs-Lambda-1K7HG2Q2LIQKU",
            "dt.source_entity": "AWS_LAMBDA_FUNCTION-F141CAEAE2BED565",
            'content': "[ERROR] UnboundLocalError: local variable 'single_log_entry' referenced before assignment\n"
                       + "Traceback (most recent call last):\n"
                       + "  File \"/var/task/lambda_function.py\", line 101, in lambda_handler\n"
                       + "    print(i.__str__() + single_log_entry)",
            'cloud.provider': 'aws',
            'cloud.account.id': "444000444",
            'cloud.region': "us-east-1",
            'aws.log_group': "/aws/lambda/dynatrace-aws-logs-Lambda-1K7HG2Q2LIQKU",
            'aws.log_stream': "15ca218e19e3cc840982bd5eef291ac5",
            'aws.region': "us-east-1",
            'aws.account.id': "444000444",
            'severity': 'ERROR',
        }
    }, id="testcase_Lambda_error"),

    pytest.param({
        "record_data_decoded": {"messageType": "DATA_MESSAGE", "owner": "444000444",
                                "logGroup": "aws-cloudtrail-logs-444000444-1cceb782",
                                "logStream": "444000444_CloudTrail_us-east-1",
                                "subscriptionFilters": ["Belu-APM-299389-cloudtrail-RDS_subscriptionFilter"],
                                "logEvents": [{"id": "36184182057683330175263108764349521965726085205046394887",
                                               "timestamp": 1622554840009,
                                               "message": json.dumps({
                                                   "eventVersion": "1.08",
                                                   "userIdentity": CLOUDTRAIL_USER_IDENTITY,
                                                   "eventTime": "2021-05-28T11:39:33Z",
                                                   "eventSource": "rds.amazonaws.com",
                                                   "eventName": "DescribeEvents",
                                                   "awsRegion": "ap-southeast-2",
                                                   "sourceIPAddress": "155.55.55.055",
                                                   "userAgent": "aws-sdk-java/1.11.789 Linux/5.4.0-56-generic OpenJDK_64-Bit_Server_VM/11.0.8+10 java/11.0.8 vendor/AdoptOpenJDK",
                                                   "requestParameters": {
                                                       "startTime": "May 28, 2021 11:29:00 AM",
                                                       "endTime": "May 28, 2021 11:34:00 AM"
                                                   },
                                                   "responseElements": None,
                                                   "requestID": "69de2278-ef7a-4b9a-bdc5-a78c9210ea4e",
                                                   "eventID": "249491df-4970-421d-8575-5bf555357c14",
                                                   "readOnly": True,
                                                   "eventType": "AwsApiCall",
                                                   "managementEvent": True,
                                                   "eventCategory": "Management",
                                                   "recipientAccountId": "444000444"
                                               })
                                               }
                                              ]},
        "expect_first_log_contains": {
            'aws.service': 'cloudtrail',
            'content': '{"eventVersion": "1.08", "userIdentity": {"type": "AssumedRole", "principalId": "AIDA12345667789ABCEF:444000444-somemonitoringuser", "arn": "arn:aws:iam::444000444:user/somemonitoringuser", "accountId": "444000444", "accessKeyId": "AKIA123456789ABCDEFG", "sessionContext": {"sessionIssuer": {"type": "Role", "principalId": "AIDA12345667789ABCEF", "arn": "arn:aws:iam::444000444:role/sso/dtRoleAdmin", "accountId": "444000444", "userName": "dtRoleAdmin"}, "webIdFederationData": {}, "attributes": {"mfaAuthenticated": "false", "creationDate": "2021-06-21T06:30:44Z"}}}, "eventTime": "2021-05-28T11:39:33Z", "eventSource": "rds.amazonaws.com", "eventName": "DescribeEvents", "awsRegion": "ap-southeast-2", "sourceIPAddress": "155.55.55.055", "userAgent": "aws-sdk-java/1.11.789 Linux/5.4.0-56-generic OpenJDK_64-Bit_Server_VM/11.0.8+10 java/11.0.8 vendor/AdoptOpenJDK", "requestParameters": {"startTime": "May 28, 2021 11:29:00 AM", "endTime": "May 28, 2021 11:34:00 AM"}, "responseElements": null, "requestID": "69de2278-ef7a-4b9a-bdc5-a78c9210ea4e", "eventID": "249491df-4970-421d-8575-5bf555357c14", "readOnly": true, "eventType": "AwsApiCall", "managementEvent": true, "eventCategory": "Management", "recipientAccountId": "444000444"}',
            'cloud.provider': 'aws',
            'cloud.account.id': '444000444',
            'cloud.region': 'us-east-1',
            'aws.log_group': 'aws-cloudtrail-logs-444000444-1cceb782',
            'aws.log_stream': '444000444_CloudTrail_us-east-1',
            'aws.region': 'us-east-1',
            'aws.account.id': '444000444',
            'severity': 'INFO',
            'timestamp': 1622554840009,
            'audit.action': 'DescribeEvents',
            'audit.identity': 'arn:aws:iam::444000444:user/somemonitoringuser',
            'audit.result': 'Succeeded'}
    }, id="testcase_Cloudtrail_RDS_DescribeEvents"),

    pytest.param({
        "record_data_decoded": {"messageType": "DATA_MESSAGE", "owner": "444000444",
                                "logGroup": "aws-cloudtrail-logs-444000444-1cceb782",
                                "logStream": "444000444_CloudTrail_us-east-1",
                                "subscriptionFilters": ["Belu-APM-299389-cloudtrail-RDS_subscriptionFilter"],
                                "logEvents": [{"id": "36184182057683330175263108764349521965726085205046394887",
                                               "timestamp": 1622554840009,
                                               "message": json.dumps({
                                                   "eventVersion": "1.08",
                                                   "userIdentity": CLOUDTRAIL_USER_IDENTITY,
                                                   "eventTime": "2021-06-21T07:15:43Z",
                                                   "eventSource": "rds.amazonaws.com",
                                                   "eventName": "ModifyDBCluster",
                                                   "awsRegion": "us-east-1",
                                                   "sourceIPAddress": "157.25.19.100",
                                                   "userAgent": "aws-internal/3 aws-sdk-java/1.11.975 Linux/4.9.230-0.1.ac.224.84.332.metal1.x86_64 OpenJDK_64-Bit_Server_VM/25.242-b08 java/1.8.0_242 vendor/Oracle_Corporation cfg/retry-mode/legacy",
                                                   "errorCode": "InvalidDBClusterStateFault",
                                                   "errorMessage": "DB cluster is not available for modification with status configuring-iam-database-auth",
                                                   "requestParameters": {
                                                       "applyImmediately": True,
                                                       "dBClusterIdentifier": "belu-metadata-database-1",
                                                       "allowMajorVersionUpgrade": False
                                                   },
                                                   "responseElements": None,
                                                   "requestID": "f8a1ee03-1d27-41c7-9b6f-2aafed555986",
                                                   "eventID": "2c230775-64c2-4b82-bb20-24a1effb73bd",
                                                   "readOnly": False,
                                                   "eventType": "AwsApiCall",
                                                   "managementEvent": True,
                                                   "eventCategory": "Management",
                                                   "recipientAccountId": "444000444"
                                               })
                                               }
                                              ]},
        "expect_first_log_contains": {
            'aws.service': 'cloudtrail',
            # "aws.resource.id": "belu-metadata-database-1",
            # "aws.arn": "arn:aws:rds:us-east-1:444000444:cluster:belu-metadata-database-1",
            # "dt.source_entity": "CUSTOM_DEVICE-F033DECA180883EE",
            'content': '{"eventVersion": "1.08", "userIdentity": {"type": "AssumedRole", "principalId": "AIDA12345667789ABCEF:444000444-somemonitoringuser", "arn": "arn:aws:iam::444000444:user/somemonitoringuser", "accountId": "444000444", "accessKeyId": "AKIA123456789ABCDEFG", "sessionContext": {"sessionIssuer": {"type": "Role", "principalId": "AIDA12345667789ABCEF", "arn": "arn:aws:iam::444000444:role/sso/dtRoleAdmin", "accountId": "444000444", "userName": "dtRoleAdmin"}, "webIdFederationData": {}, "attributes": {"mfaAuthenticated": "false", "creationDate": "2021-06-21T06:30:44Z"}}}, "eventTime": "2021-06-21T07:15:43Z", "eventSource": "rds.amazonaws.com", "eventName": "ModifyDBCluster", "awsRegion": "us-east-1", "sourceIPAddress": "157.25.19.100", "userAgent": "aws-internal/3 aws-sdk-java/1.11.975 Linux/4.9.230-0.1.ac.224.84.332.metal1.x86_64 OpenJDK_64-Bit_Server_VM/25.242-b08 java/1.8.0_242 vendor/Oracle_Corporation cfg/retry-mode/legacy", "errorCode": "InvalidDBClusterStateFault", "errorMessage": "DB cluster is not available for modification with status configuring-iam-database-auth", "requestParameters": {"applyImmediately": true, "dBClusterIdentifier": "belu-metadata-database-1", "allowMajorVersionUpgrade": false}, "responseElements": null, "requestID": "f8a1ee03-1d27-41c7-9b6f-2aafed555986", "eventID": "2c230775-64c2-4b82-bb20-24a1effb73bd", "readOnly": false, "eventType": "AwsApiCall", "managementEvent": true, "eventCategory": "Management", "recipientAccountId": "444000444"}',
            'cloud.provider': 'aws',
            'cloud.account.id': '444000444',
            'cloud.region': 'us-east-1',
            'aws.log_group': 'aws-cloudtrail-logs-444000444-1cceb782',
            'aws.log_stream': '444000444_CloudTrail_us-east-1',
            'aws.region': 'us-east-1',
            'aws.account.id': '444000444',
            'severity': 'ERROR',
            'timestamp': 1622554840009,
            'audit.action': 'ModifyDBCluster',
            'audit.identity': 'arn:aws:iam::444000444:user/somemonitoringuser',
            'audit.result': 'Failed.InvalidDBClusterStateFault'}
    }, id="testcase_Cloudtrail_RDS_ModifyDBCluster_error"),


    pytest.param({
        "record_data_decoded": {"messageType": "DATA_MESSAGE", "owner": "444000444",
                                "logGroup": "aws-cloudtrail-logs-444000444-1cceb782",
                                "logStream": "444000444_CloudTrail_us-east-1",
                                "subscriptionFilters": ["Belu-APM-299389-cloudtrail-RDS_subscriptionFilter"],
                                "logEvents": [{"id": "36184182057683330175263108764349521965726085205046394887",
                                               "timestamp": 1622554840009,
                                               "message": json.dumps({
                                                   "eventVersion": "1.08",
                                                   "userIdentity": CLOUDTRAIL_USER_IDENTITY,
                                                   "eventTime": "2021-05-28T12:03:24Z",
                                                   "eventSource": "rds.amazonaws.com",
                                                   "eventName": "DescribeDBClusters",
                                                   "awsRegion": "us-east-1",
                                                   "sourceIPAddress": "188.147.123.198",
                                                   "userAgent": "aws-internal/3 aws-sdk-java/1.11.975 Linux/4.9.230-0.1.ac.224.84.332.metal1.x86_64 OpenJDK_64-Bit_Server_VM/25.242-b08 java/1.8.0_242 vendor/Oracle_Corporation cfg/retry-mode/legacy",
                                                   "requestParameters": {
                                                       "includeShared": True
                                                   },
                                                   "responseElements": None,
                                                   "requestID": "c78e8786-693b-4874-99ad-5f12e31b51aa",
                                                   "eventID": "2e619293-cff3-4d72-b7a0-5768a566b661",
                                                   "readOnly": True,
                                                   "eventType": "AwsApiCall",
                                                   "managementEvent": True,
                                                   "eventCategory": "Management",
                                                   "recipientAccountId": "444000444"
                                               })
                                               }
                                              ]},
        "expect_first_log_contains": {
            'aws.service': 'cloudtrail',
            # "aws.resource.id": None,
            # "aws.arn": None,
            # "dt.source_entity": None,
            'content': '{"eventVersion": "1.08", "userIdentity": {"type": "AssumedRole", "principalId": "AIDA12345667789ABCEF:444000444-somemonitoringuser", "arn": "arn:aws:iam::444000444:user/somemonitoringuser", "accountId": "444000444", "accessKeyId": "AKIA123456789ABCDEFG", "sessionContext": {"sessionIssuer": {"type": "Role", "principalId": "AIDA12345667789ABCEF", "arn": "arn:aws:iam::444000444:role/sso/dtRoleAdmin", "accountId": "444000444", "userName": "dtRoleAdmin"}, "webIdFederationData": {}, "attributes": {"mfaAuthenticated": "false", "creationDate": "2021-06-21T06:30:44Z"}}}, "eventTime": "2021-05-28T12:03:24Z", "eventSource": "rds.amazonaws.com", "eventName": "DescribeDBClusters", "awsRegion": "us-east-1", "sourceIPAddress": "188.147.123.198", "userAgent": "aws-internal/3 aws-sdk-java/1.11.975 Linux/4.9.230-0.1.ac.224.84.332.metal1.x86_64 OpenJDK_64-Bit_Server_VM/25.242-b08 java/1.8.0_242 vendor/Oracle_Corporation cfg/retry-mode/legacy", "requestParameters": {"includeShared": true}, "responseElements": null, "requestID": "c78e8786-693b-4874-99ad-5f12e31b51aa", "eventID": "2e619293-cff3-4d72-b7a0-5768a566b661", "readOnly": true, "eventType": "AwsApiCall", "managementEvent": true, "eventCategory": "Management", "recipientAccountId": "444000444"}',
            'cloud.provider': 'aws',
            'cloud.account.id': '444000444',
            'cloud.region': 'us-east-1',
            'aws.log_group': 'aws-cloudtrail-logs-444000444-1cceb782',
            'aws.log_stream': '444000444_CloudTrail_us-east-1',
            'aws.region': 'us-east-1',
            'aws.account.id': '444000444',
            'severity': 'INFO',
            'timestamp': 1622554840009,
            'audit.action': 'DescribeDBClusters',
            'audit.identity': 'arn:aws:iam::444000444:user/somemonitoringuser',
            'audit.result': 'Succeeded'}
    }, id="testcase_Cloudtrail_RDS_DescribeDBClusters_optional_entity_linking"),

    pytest.param({
        "record_data_decoded": {"messageType": "DATA_MESSAGE", "owner": "444000444",
                                "logGroup": "aws-cloudtrail-logs-444000444-1cceb782",
                                "logStream": "444000444_CloudTrail_us-east-1",
                                "subscriptionFilters": ["Belu-APM-299389-cloudtrail-RDS_subscriptionFilter"],
                                "logEvents": [{"id": "36184182057683330175263108764349521965726085205046394887",
                                               "timestamp": 1622554840009,
                                               "message": json.dumps({
                                                   "eventVersion": "1.08",
                                                   "userIdentity": CLOUDTRAIL_USER_IDENTITY,
                                                   "eventTime": "2021-05-28T12:03:24Z",
                                                   "eventSource": "rds.amazonaws.com",
                                                   "eventName": "ListTagsForResource",
                                                   "awsRegion": "us-east-1",
                                                   "sourceIPAddress": "157.25.19.100",
                                                   "userAgent": "aws-sdk-java/1.11.789 Linux/5.4.0-51-generic OpenJDK_64-Bit_Server_VM/11.0.10+9 java/11.0.10 vendor/AdoptOpenJDK",
                                                   "requestParameters": {
                                                       "resourceName": "arn:aws:rds:us-east-1:444000444:db:belu-metadata-database-1-instance-1"
                                                   },
                                                   "responseElements": None,
                                                   "requestID": "c78e8786-693b-4874-99ad-5f12e31b51aa",
                                                   "eventID": "2e619293-cff3-4d72-b7a0-5768a566b661",
                                                   "readOnly": True,
                                                   "eventType": "AwsApiCall",
                                                   "managementEvent": True,
                                                   "eventCategory": "Management",
                                                   "recipientAccountId": "444000444"
                                               })
                                               }
                                              ]},
        "expect_first_log_contains": {
            'aws.service': 'cloudtrail',
            # "aws.resource.id": 'belu-metadata-database-1-instance-1',
            # "aws.arn": 'arn:aws:rds:us-east-1:444000444:db:belu-metadata-database-1-instance-1',
            # "dt.source_entity": 'RELATIONAL_DATABASE_SERVICE-BD5D6EC7B9C3C4A1',
            'content': '{"eventVersion": "1.08", "userIdentity": {"type": "AssumedRole", "principalId": "AIDA12345667789ABCEF:444000444-somemonitoringuser", "arn": "arn:aws:iam::444000444:user/somemonitoringuser", "accountId": "444000444", "accessKeyId": "AKIA123456789ABCDEFG", "sessionContext": {"sessionIssuer": {"type": "Role", "principalId": "AIDA12345667789ABCEF", "arn": "arn:aws:iam::444000444:role/sso/dtRoleAdmin", "accountId": "444000444", "userName": "dtRoleAdmin"}, "webIdFederationData": {}, "attributes": {"mfaAuthenticated": "false", "creationDate": "2021-06-21T06:30:44Z"}}}, "eventTime": "2021-05-28T12:03:24Z", "eventSource": "rds.amazonaws.com", "eventName": "ListTagsForResource", "awsRegion": "us-east-1", "sourceIPAddress": "157.25.19.100", "userAgent": "aws-sdk-java/1.11.789 Linux/5.4.0-51-generic OpenJDK_64-Bit_Server_VM/11.0.10+9 java/11.0.10 vendor/AdoptOpenJDK", "requestParameters": {"resourceName": "arn:aws:rds:us-east-1:444000444:db:belu-metadata-database-1-instance-1"}, "responseElements": null, "requestID": "c78e8786-693b-4874-99ad-5f12e31b51aa", "eventID": "2e619293-cff3-4d72-b7a0-5768a566b661", "readOnly": true, "eventType": "AwsApiCall", "managementEvent": true, "eventCategory": "Management", "recipientAccountId": "444000444"}',
            'cloud.provider': 'aws',
            'cloud.account.id': '444000444',
            'cloud.region': 'us-east-1',
            'aws.log_group': 'aws-cloudtrail-logs-444000444-1cceb782',
            'aws.log_stream': '444000444_CloudTrail_us-east-1',
            'aws.region': 'us-east-1',
            'aws.account.id': '444000444',
            'severity': 'INFO',
            'timestamp': 1622554840009,
            'audit.action': 'ListTagsForResource',
            'audit.identity': 'arn:aws:iam::444000444:user/somemonitoringuser',
            'audit.result': 'Succeeded'}
    }, id="testcase_Cloudtrail_RDS_ListTagsForResource_resource_id_from_arn"),

    pytest.param({
        "record_data_decoded": {"messageType": "DATA_MESSAGE", "owner": "444000444",
                                "logGroup": "aws-cloudtrail-logs-444000444-1cceb782",
                                "logStream": "444000444_CloudTrail_us-east-1",
                                "subscriptionFilters": ["Belu-APM-299389-cloudtrail-RDS_subscriptionFilter"],
                                "logEvents": [{"id": "36184182057683330175263108764349521965726085205046394887",
                                               "timestamp": 1622554840009,
                                               "message": json.dumps({
                                                   "eventVersion": "1.08",
                                                   "userIdentity": CLOUDTRAIL_USER_IDENTITY,
                                                   "eventTime": "2021-05-28T12:03:24Z",
                                                   "eventSource": "rds.amazonaws.com",
                                                   "eventName": "RegisterDBProxyTargets",
                                                   "awsRegion": "us-east-1",
                                                   "sourceIPAddress": "rds.amazonaws.com",
                                                   "userAgent": "rds.amazonaws.com",
                                                   "requestParameters": {
                                                       "dBProxyName": "beluTestRDSProxy",
                                                       "dBClusterIdentifiers": [
                                                           "belu-metadata-database-1"
                                                       ]
                                                   },
                                                   "responseElements": {
                                                       "dBProxyTargets": [
                                                           {
                                                               "rdsResourceId": "belu-metadata-database-1",
                                                               "port": 5432,
                                                               "type": "TRACKED_CLUSTER",
                                                               "targetHealth": {
                                                                   "state": "REGISTERING"
                                                               }
                                                           },
                                                           {
                                                               "endpoint": "belu-metadata-database-1-instance-1.cx6dmgg4ljp5.us-east-1.rds.amazonaws.com",
                                                               "rdsResourceId": "belu-metadata-database-1-instance-1",
                                                               "port": 5432,
                                                               "type": "RDS_INSTANCE",
                                                               "targetHealth": {
                                                                   "state": "REGISTERING"
                                                               }
                                                           }
                                                       ]
                                                   },
                                                   "requestID": "ca8dd6f5-8752-4eb0-acfe-34c2f0cfc34d",
                                                   "eventID": "7744cfe9-179b-4b49-8475-06c5aa97c391",
                                                   "readOnly": False,
                                                   "eventType": "AwsApiCall",
                                                   "managementEvent": True,
                                                   "eventCategory": "Management",
                                                   "recipientAccountId": "444000444"
                                               })
                                               }
                                              ]},
        "expect_first_log_contains": {
            'aws.service': 'cloudtrail',
            # "aws.resource.id": 'belu-metadata-database-1',
            # "aws.arn": 'arn:aws:rds:us-east-1:444000444:cluster:belu-metadata-database-1',
            # "dt.source_entity": 'CUSTOM_DEVICE-F033DECA180883EE',
            'content': '{"eventVersion": "1.08", "userIdentity": {"type": "AssumedRole", "principalId": "AIDA12345667789ABCEF:444000444-somemonitoringuser", "arn": "arn:aws:iam::444000444:user/somemonitoringuser", "accountId": "444000444", "accessKeyId": "AKIA123456789ABCDEFG", "sessionContext": {"sessionIssuer": {"type": "Role", "principalId": "AIDA12345667789ABCEF", "arn": "arn:aws:iam::444000444:role/sso/dtRoleAdmin", "accountId": "444000444", "userName": "dtRoleAdmin"}, "webIdFederationData": {}, "attributes": {"mfaAuthenticated": "false", "creationDate": "2021-06-21T06:30:44Z"}}}, "eventTime": "2021-05-28T12:03:24Z", "eventSource": "rds.amazonaws.com", "eventName": "RegisterDBProxyTargets", "awsRegion": "us-east-1", "sourceIPAddress": "rds.amazonaws.com", "userAgent": "rds.amazonaws.com", "requestParameters": {"dBProxyName": "beluTestRDSProxy", "dBClusterIdentifiers": ["belu-metadata-database-1"]}, "responseElements": {"dBProxyTargets": [{"rdsResourceId": "belu-metadata-database-1", "port": 5432, "type": "TRACKED_CLUSTER", "targetHealth": {"state": "REGISTERING"}}, {"endpoint": "belu-metadata-database-1-instance-1.cx6dmgg4ljp5.us-east-1.rds.amazonaws.com", "rdsResourceId": "belu-metadata-database-1-instance-1", "port": 5432, "type": "RDS_INSTANCE", "targetHealth": {"state": "REGISTERING"}}]}, "requestID": "ca8dd6f5-8752-4eb0-acfe-34c2f0cfc34d", "eventID": "7744cfe9-179b-4b49-8475-06c5aa97c391", "readOnly": false, "eventType": "AwsApiCall", "managementEvent": true, "eventCategory": "Management", "recipientAccountId": "444000444"}',
            'cloud.provider': 'aws',
            'cloud.account.id': '444000444',
            'cloud.region': 'us-east-1',
            'aws.log_group': 'aws-cloudtrail-logs-444000444-1cceb782',
            'aws.log_stream': '444000444_CloudTrail_us-east-1',
            'aws.region': 'us-east-1',
            'aws.account.id': '444000444',
            'severity': 'INFO',
            'timestamp': 1622554840009,
            'audit.action': 'RegisterDBProxyTargets',
            'audit.identity': 'arn:aws:iam::444000444:user/somemonitoringuser',
            'audit.result': 'Succeeded'}
    }, id="testcase_Cloudtrail_RDS_RegisterDBProxyTargets_multiple_resources"),

    pytest.param({
        "record_data_decoded": {"messageType": "DATA_MESSAGE", "owner": "444000444",
                                "logGroup": "aws-cloudtrail-logs-444000444-1cceb782",
                                "logStream": "444000444_CloudTrail_us-east-1",
                                "subscriptionFilters": ["Belu-APM-299389-cloudtrail-RDS_subscriptionFilter"],
                                "logEvents": [{"id": "36184182057683330175263108764349521965726085205046394887",
                                               "timestamp": 1622554840009,
                                               "message": json.dumps({
                                                   "eventVersion": "1.08",
                                                   "userIdentity": CLOUDTRAIL_USER_IDENTITY,
                                                   "eventTime": "2021-05-28T12:03:24Z",
                                                   "eventSource": "rds.amazonaws.com",
                                                   "eventName": "CreateEventSubscription",
                                                   "awsRegion": "us-east-1",
                                                   "sourceIPAddress": "83.164.160.102",
                                                   "userAgent": "aws-internal/3 aws-sdk-java/1.11.975 Linux/4.9.230-0.1.ac.224.84.332.metal1.x86_64 OpenJDK_64-Bit_Server_VM/25.242-b08 java/1.8.0_242 vendor/Oracle_Corporation cfg/retry-mode/legacy",
                                                   "requestParameters": {
                                                       "subscriptionName": "beluRdsEventSubscription",
                                                       "snsTopicArn": "arn:aws:sns:us-east-1:444000444:test",
                                                       "sourceType": "db-instance",
                                                       "sourceIds": [
                                                           "belu-metadata-database-1-instance-1",
                                                           "belu-mysql-database-1"
                                                       ]
                                                   },
                                                   "responseElements": {
                                                       "customerAwsId": "444000444",
                                                       "custSubscriptionId": "beluRdsEventSubscription",
                                                       "snsTopicArn": "arn:aws:sns:us-east-1:444000444:test",
                                                       "status": "active",
                                                       "subscriptionCreationTime": "Tue Jun 29 12:21:35 UTC 2021",
                                                       "sourceType": "db-instance",
                                                       "sourceIdsList": [
                                                           "belu-metadata-database-1-instance-1",
                                                           "belu-mysql-database-1"
                                                       ],
                                                       "enabled": True,
                                                       "eventSubscriptionArn": "arn:aws:rds:us-east-1:444000444:es:beluRdsEventSubscription"
                                                   },
                                                   "requestID": "b7ef566c-d266-446a-a617-9ddff87cafd7",
                                                   "eventID": "941338b4-bc46-4b2f-8b7e-9149fcf23bb7",
                                                   "readOnly": False,
                                                   "eventType": "AwsApiCall",
                                                   "managementEvent": True,
                                                   "eventCategory": "Management",
                                                   "recipientAccountId": "444000444"
                                               })
                                               }
                                              ]},
        "expect_first_log_contains": {
            'aws.service': 'cloudtrail',
            # "aws.resource.id": 'belu-metadata-database-1-instance-1',
            # "aws.arn": 'arn:aws:rds:us-east-1:444000444:db:belu-metadata-database-1-instance-1',
            # "dt.source_entity": 'RELATIONAL_DATABASE_SERVICE-BD5D6EC7B9C3C4A1',
            'content': '{"eventVersion": "1.08", "userIdentity": {"type": "AssumedRole", "principalId": "AIDA12345667789ABCEF:444000444-somemonitoringuser", "arn": "arn:aws:iam::444000444:user/somemonitoringuser", "accountId": "444000444", "accessKeyId": "AKIA123456789ABCDEFG", "sessionContext": {"sessionIssuer": {"type": "Role", "principalId": "AIDA12345667789ABCEF", "arn": "arn:aws:iam::444000444:role/sso/dtRoleAdmin", "accountId": "444000444", "userName": "dtRoleAdmin"}, "webIdFederationData": {}, "attributes": {"mfaAuthenticated": "false", "creationDate": "2021-06-21T06:30:44Z"}}}, "eventTime": "2021-05-28T12:03:24Z", "eventSource": "rds.amazonaws.com", "eventName": "CreateEventSubscription", "awsRegion": "us-east-1", "sourceIPAddress": "83.164.160.102", "userAgent": "aws-internal/3 aws-sdk-java/1.11.975 Linux/4.9.230-0.1.ac.224.84.332.metal1.x86_64 OpenJDK_64-Bit_Server_VM/25.242-b08 java/1.8.0_242 vendor/Oracle_Corporation cfg/retry-mode/legacy", "requestParameters": {"subscriptionName": "beluRdsEventSubscription", "snsTopicArn": "arn:aws:sns:us-east-1:444000444:test", "sourceType": "db-instance", "sourceIds": ["belu-metadata-database-1-instance-1", "belu-mysql-database-1"]}, "responseElements": {"customerAwsId": "444000444", "custSubscriptionId": "beluRdsEventSubscription", "snsTopicArn": "arn:aws:sns:us-east-1:444000444:test", "status": "active", "subscriptionCreationTime": "Tue Jun 29 12:21:35 UTC 2021", "sourceType": "db-instance", "sourceIdsList": ["belu-metadata-database-1-instance-1", "belu-mysql-database-1"], "enabled": true, "eventSubscriptionArn": "arn:aws:rds:us-east-1:444000444:es:beluRdsEventSubscription"}, "requestID": "b7ef566c-d266-446a-a617-9ddff87cafd7", "eventID": "941338b4-bc46-4b2f-8b7e-9149fcf23bb7", "readOnly": false, "eventType": "AwsApiCall", "managementEvent": true, "eventCategory": "Management", "recipientAccountId": "444000444"}',
            'cloud.provider': 'aws',
            'cloud.account.id': '444000444',
            'cloud.region': 'us-east-1',
            'aws.log_group': 'aws-cloudtrail-logs-444000444-1cceb782',
            'aws.log_stream': '444000444_CloudTrail_us-east-1',
            'aws.region': 'us-east-1',
            'aws.account.id': '444000444',
            'severity': 'INFO',
            'timestamp': 1622554840009,
            'audit.action': 'CreateEventSubscription',
            'audit.identity': 'arn:aws:iam::444000444:user/somemonitoringuser',
            'audit.result': 'Succeeded'}
    }, id="testcase_Cloudtrail_RDS_CreateEventSubscription_multiple_resources_with_source_type"),

    pytest.param({
        "record_data_decoded": {
<<<<<<< HEAD
            "logGroup": "/aws/rds/instance/mysql-db-for-logs/audit",
            "logStream": "mysql-db-for-logs",
            "messageType": "DATA_MESSAGE",
            "owner": "444000444",
            "subscriptionFilters": ["mysql-audit-filter"],
            "logEvents": [
                {
                    "id": "35958590510527767165636549608812769529777864588249006080",
                    "timestamp": "12345",
                    "message": "20210722 17:15:28,ip-10-1-3-230,admin,157.25.19.100,13,0,DISCONNECT,testdb,,0,SSL"
                }
            ],
        },
        "expect_first_log_contains": {
            "aws.service": "rds",
            "aws.resource.id": "mysql-db-for-logs",
            "aws.arn": "arn:aws:rds:us-east-1:444000444:db:mysql-db-for-logs",
            "dt.source_entity": "RELATIONAL_DATABASE_SERVICE-055A2525EFDA9A63",
            'content': "20210722 17:15:28,ip-10-1-3-230,admin,157.25.19.100,13,0,DISCONNECT,testdb,,0,SSL",
            'cloud.provider': 'aws',
            'cloud.account.id': "444000444",
            'cloud.region': "us-east-1",
            'aws.log_group': "/aws/rds/instance/mysql-db-for-logs/audit",
            'aws.log_stream': "mysql-db-for-logs",
            'aws.region': "us-east-1",
            'aws.account.id': "444000444",
            'severity': 'INFO',
            'log.source': 'rds - audit logs',
        }
    }, id="testcase_rds_mysql_audit_log"),

    pytest.param({
        "record_data_decoded": {
            "logGroup": "/aws/rds/instance/mysql-db-for-logs/slowquery",
            "logStream": "mysql-db-for-logs",
            "messageType": "DATA_MESSAGE",
            "owner": "444000444",
            "subscriptionFilters": ["mysql-audit-filter"],
            "logEvents": [
                {
                    "id": "35958590510527767165636549608812769529777864588249006080",
                    "timestamp": "12345",
                    "message": "# Time: 2021-07-22T17:11:45.948278Z \nUser@Host: rdsadmin[rdsadmin] @ localhost [127.0.0.1]  Id:     7\nQuery_time: 0.000964  Lock_time: 0.000000 Rows_sent: 1  Rows_examined: 1\nSET timestamp=1626973905;\nSELECT @@GLOBAL.read_only;"
                }
            ],
        },
        "expect_first_log_contains": {
            "aws.service": "rds",
            "aws.resource.id": "mysql-db-for-logs",
            "aws.arn": "arn:aws:rds:us-east-1:444000444:db:mysql-db-for-logs",
            "dt.source_entity": "RELATIONAL_DATABASE_SERVICE-055A2525EFDA9A63",
            'content': "# Time: 2021-07-22T17:11:45.948278Z \nUser@Host: rdsadmin[rdsadmin] @ localhost [127.0.0.1]  Id:     7\nQuery_time: 0.000964  Lock_time: 0.000000 Rows_sent: 1  Rows_examined: 1\nSET timestamp=1626973905;\nSELECT @@GLOBAL.read_only;",
            'cloud.provider': 'aws',
            'cloud.account.id': "444000444",
            'cloud.region': "us-east-1",
            'aws.log_group': "/aws/rds/instance/mysql-db-for-logs/slowquery",
            'aws.log_stream': "mysql-db-for-logs",
            'aws.region': "us-east-1",
            'aws.account.id': "444000444",
            'severity': 'WARNING',
            'log.source': 'rds - slowquery logs',
        }
    }, id="testcase_rds_mysql_slowquery_log"),
=======
            "messageType": "DATA_MESSAGE",
            "owner": "444000444",
            "logGroup": "/aws/apprunner/MNA-test-sample/0842920903ba4b86bc4914aebfd1fb71/application",
            "logStream": "instance/ee2c02336dbe4222936bea385d900d0a",
            "subscriptionFilters": ["dt-aws-logs"],
            "logEvents": [{
                "id": "36278401907111421594688977684007571489764321972201324544",
                "timestamp": 1626779804179,
                "message": "INFO:root:Generating avatar image"
            }
            ]
        },
        "expect_first_log_contains": {
            'aws.service': 'apprunner',
            'aws.resource.id': 'MNA-test-sample',
            'aws.arn': 'arn:aws:apprunner:us-east-1:444000444:service/MNA-test-sample/0842920903ba4b86bc4914aebfd1fb71',
            'dt.source_entity': 'CUSTOM_DEVICE-502D948277535551',
            'content': 'INFO:root:Generating avatar image',
            'cloud.provider': 'aws',
            'cloud.account.id': '444000444',
            'cloud.region': 'us-east-1',
            'aws.log_group': '/aws/apprunner/MNA-test-sample/0842920903ba4b86bc4914aebfd1fb71/application',
            'aws.log_stream': 'instance/ee2c02336dbe4222936bea385d900d0a',
            'aws.region': 'us-east-1',
            'aws.account.id': '444000444',
            'severity': 'INFO',
            'timestamp': 1626779804179}
    }, id="testcase_App_Runner_application_logs"),

    pytest.param({
        "record_data_decoded": {
            "messageType": "DATA_MESSAGE",
            "owner": "444000444",
            "logGroup": "/aws/apprunner/MNA-test-sample/0842920903ba4b86bc4914aebfd1fb71/application",
            "logStream": "instance/ee2c02336dbe4222936bea385d900d0a",
            "subscriptionFilters": ["dt-aws-logs"],
            "logEvents": [{
                "id": "36278412331460960176637582018679695718665678823625654272",
                "timestamp": 1626779804180,
                "message": "WARNING: root: danger! danger!"
            }
            ]
        },
        "expect_first_log_contains": {
            'severity': 'WARN'
        }
    }, id="testcase_App_Runner_application_logs_severity_warn"),

    pytest.param({
        "record_data_decoded": {
            "messageType": "DATA_MESSAGE",
            "owner": "444000444",
            "logGroup": "/aws/apprunner/MNA-test-sample/0842920903ba4b86bc4914aebfd1fb71/application",
            "logStream": "instance/ee2c02336dbe4222936bea385d900d0a",
            "subscriptionFilters": ["dt-aws-logs"],
            "logEvents": [{
                "id": "36278412338106582245799707715098908212405235687668776960",
                "timestamp": 1626779804181,
                "message": "ERROR This is fine."
            }
            ]
        },
        "expect_first_log_contains": {
            'severity': 'ERROR'
        }
    }, id="testcase_App_Runner_application_logs_severity_error"),

    pytest.param({
        "record_data_decoded": {
            "messageType": "DATA_MESSAGE",
            "owner": "444000444",
            "logGroup": "/aws/apprunner/MNA-test-sample/0842920903ba4b86bc4914aebfd1fb71/service",
            "logStream": "events",
            "subscriptionFilters": ["dt-aws-logs"],
            "logEvents": [{
                "id": "36278412234742628250610269448515044290183004986164903936",
                "timestamp": 1626780267286,
                "message": "[AppRunner] Service status is set to OPERATION_IN_PROGRESS."
            }
            ]
        },
        "expect_first_log_contains": {
            'aws.service': 'apprunner',
            'aws.resource.id': 'MNA-test-sample',
            'aws.arn': 'arn:aws:apprunner:us-east-1:444000444:service/MNA-test-sample/0842920903ba4b86bc4914aebfd1fb71',
            'dt.source_entity': 'CUSTOM_DEVICE-502D948277535551',
            'content': '[AppRunner] Service status is set to OPERATION_IN_PROGRESS.',
            'cloud.provider': 'aws',
            'cloud.account.id': '444000444',
            'cloud.region': 'us-east-1',
            'aws.log_group': '/aws/apprunner/MNA-test-sample/0842920903ba4b86bc4914aebfd1fb71/service',
            'aws.log_stream': 'events',
            'aws.region': 'us-east-1',
            'aws.account.id': '444000444',
            'severity': 'INFO',
            'timestamp': 1626780267286}
    }, id="testcase_App_Runner_service_logs"),

    pytest.param({
        "record_data_decoded": {
            "messageType": "DATA_MESSAGE",
            "owner": "444000444",
            "logGroup": "sns/us-east-1/444000444/sample-sns-logs-generator",
            "logStream": "b8127c1a-7f79-4e71-bc66-f6573803c831",
            "subscriptionFilters": ["sample-aws-logs"],
            "logEvents": [{
                "id": "36290104942576390643781035518045227821322519144175435776",
                "timestamp": 1627304586439,
                "message": "{\"notification\":{\"messageMD5Sum\":\"d7f9e409f27b6f8e7b70a5f011a00e13\",\"messageId\":\"a37084ce-24f0-5325-a4de-ddb69065354e\",\"topicArn\":\"arn:aws:sns:us-east-1:444000444:sample-sns-logs-generator\",\"timestamp\":\"2021-07-26 13:02:13.706\"},\"delivery\":{\"deliveryId\":\"82f09c7b-c844-5e16-b1a5-c5037cd15fab\",\"destination\":\"arn:aws:sqs:us-east-1:444000444:sample-sns-subscriber\",\"providerResponse\":\"{\\\"sqsRequestId\\\":\\\"236a3aac-74c1-5187-acb7-63d4c054d1e1\\\",\\\"sqsMessageId\\\":\\\"7bebbb93-8399-4747-a9ca-843ce5813315\\\"}\",\"dwellTimeMs\":48,\"attempts\":1,\"statusCode\":200},\"status\":\"SUCCESS\"}"
            }
            ]
        },
        "expect_first_log_contains": {
            'aws.service': 'sns',
            'aws.resource.id': 'sample-sns-logs-generator',
            'aws.arn': 'arn:aws:sns:us-east-1:444000444:sample-sns-logs-generator',
            'dt.source_entity': 'CUSTOM_DEVICE-F2FBC0402737EF69',
            'content': '{\"notification\":{\"messageMD5Sum\":\"d7f9e409f27b6f8e7b70a5f011a00e13\",\"messageId\":\"a37084ce-24f0-5325-a4de-ddb69065354e\",\"topicArn\":\"arn:aws:sns:us-east-1:444000444:sample-sns-logs-generator\",\"timestamp\":\"2021-07-26 13:02:13.706\"},\"delivery\":{\"deliveryId\":\"82f09c7b-c844-5e16-b1a5-c5037cd15fab\",\"destination\":\"arn:aws:sqs:us-east-1:444000444:sample-sns-subscriber\",\"providerResponse\":\"{\\\"sqsRequestId\\\":\\\"236a3aac-74c1-5187-acb7-63d4c054d1e1\\\",\\\"sqsMessageId\\\":\\\"7bebbb93-8399-4747-a9ca-843ce5813315\\\"}\",\"dwellTimeMs\":48,\"attempts\":1,\"statusCode\":200},\"status\":\"SUCCESS\"}',
            'cloud.provider': 'aws',
            'cloud.account.id': '444000444',
            'cloud.region': 'us-east-1',
            'aws.log_group': 'sns/us-east-1/444000444/sample-sns-logs-generator',
            'aws.log_stream': 'b8127c1a-7f79-4e71-bc66-f6573803c831',
            'aws.region': 'us-east-1',
            'aws.account.id': '444000444',
            'severity': 'INFO',
            'timestamp': 1627304586439}
    }, id="testcase_SNS_success"),

    pytest.param({
        "record_data_decoded": {
            "messageType": "DATA_MESSAGE",
            "owner": "444000444",
            "logGroup": "sns/us-east-1/444000444/sample-sns-logs-generator_123.fifo/Failure",
            "logStream": "297f5c53-6372-40d5-8129-7a75174a85e2",
            "subscriptionFilters": ["sample-aws-logs"],
            "logEvents": [{
                "id": "36290210055711636225167258963783667929263292187971747840",
                "timestamp": 1627309299875,
                "message": "{\"notification\":{\"messageMD5Sum\":\"4fbd6baa3908ceecb6d3a49314bc1d71\",\"messageId\":\"71db8efc-3022-50d3-8b55-d784f706e076\",\"topicArn\":\"arn:aws:sns:us-east-1:444000444:sample-sns-logs-generator\",\"timestamp\":\"2021-07-26 14:21:24.892\"},\"delivery\":{\"deliveryId\":\"587300b1-c463-5014-a540-59c903479503\",\"destination\":\"arn:aws:sqs:us-east-1:444000444:sample-sns-subscriber-2\",\"providerResponse\":\"{\\\"ErrorCode\\\":\\\"AccessDenied\\\",\\\"ErrorMessage\\\":\\\"Access to the resource https://sqs.us-east-1.amazonaws.com/444000444/sample-sns-subscriber-2 is denied.\\\",\\\"sqsRequestId\\\":\\\"Unrecoverable\\\"}\",\"dwellTimeMs\":37,\"attempts\":1,\"statusCode\":403},\"status\":\"FAILURE\"}"
            }
            ]
        },
        "expect_first_log_contains": {
            'aws.service': 'sns',
            'aws.resource.id': 'sample-sns-logs-generator_123.fifo',
            'aws.arn': 'arn:aws:sns:us-east-1:444000444:sample-sns-logs-generator_123.fifo',
            'dt.source_entity': 'CUSTOM_DEVICE-C68F57C6DC1F68C1',
            'content': '{\"notification\":{\"messageMD5Sum\":\"4fbd6baa3908ceecb6d3a49314bc1d71\",\"messageId\":\"71db8efc-3022-50d3-8b55-d784f706e076\",\"topicArn\":\"arn:aws:sns:us-east-1:444000444:sample-sns-logs-generator\",\"timestamp\":\"2021-07-26 14:21:24.892\"},\"delivery\":{\"deliveryId\":\"587300b1-c463-5014-a540-59c903479503\",\"destination\":\"arn:aws:sqs:us-east-1:444000444:sample-sns-subscriber-2\",\"providerResponse\":\"{\\\"ErrorCode\\\":\\\"AccessDenied\\\",\\\"ErrorMessage\\\":\\\"Access to the resource https://sqs.us-east-1.amazonaws.com/444000444/sample-sns-subscriber-2 is denied.\\\",\\\"sqsRequestId\\\":\\\"Unrecoverable\\\"}\",\"dwellTimeMs\":37,\"attempts\":1,\"statusCode\":403},\"status\":\"FAILURE\"}',
            'cloud.provider': 'aws',
            'cloud.account.id': '444000444',
            'cloud.region': 'us-east-1',
            'aws.log_group': 'sns/us-east-1/444000444/sample-sns-logs-generator_123.fifo/Failure',
            'aws.log_stream': '297f5c53-6372-40d5-8129-7a75174a85e2',
            'aws.region': 'us-east-1',
            'aws.account.id': '444000444',
            'severity': 'ERROR',
            'timestamp': 1627309299875}
    }, id="testcase_SNS_failure"),
>>>>>>> 54d01c4f

])
def test_full_transformation(testcase: dict):
    context = Context("function-name", "dt-url", "dt-token", False, False)

    record_data_decoded = testcase["record_data_decoded"]
    expect_first_log_contains = testcase["expect_first_log_contains"]

    logs_sent = logs.transformation.extract_dt_logs_from_single_record(
        json.dumps(record_data_decoded), BATCH_METADATA, context)

    assert len(logs_sent) == len(record_data_decoded["logEvents"])

    first_log = logs_sent[0]

    for k, expected_value in expect_first_log_contains.items():
        if expected_value == None:
            assert k not in first_log, f"key={k} not expected in the output, actual={first_log[k]}"
        else:
            assert first_log.get(k,
                                 None) == expected_value, f"key={k}, expected value={expected_value}, actual={first_log.get(k, None)}"<|MERGE_RESOLUTION|>--- conflicted
+++ resolved
@@ -505,7 +505,168 @@
 
     pytest.param({
         "record_data_decoded": {
-<<<<<<< HEAD
+            "messageType": "DATA_MESSAGE",
+            "owner": "444000444",
+            "logGroup": "/aws/apprunner/MNA-test-sample/0842920903ba4b86bc4914aebfd1fb71/application",
+            "logStream": "instance/ee2c02336dbe4222936bea385d900d0a",
+            "subscriptionFilters": ["dt-aws-logs"],
+            "logEvents": [{
+                "id": "36278401907111421594688977684007571489764321972201324544",
+                "timestamp": 1626779804179,
+                "message": "INFO:root:Generating avatar image"
+            }
+            ]
+        },
+        "expect_first_log_contains": {
+            'aws.service': 'apprunner',
+            'aws.resource.id': 'MNA-test-sample',
+            'aws.arn': 'arn:aws:apprunner:us-east-1:444000444:service/MNA-test-sample/0842920903ba4b86bc4914aebfd1fb71',
+            'dt.source_entity': 'CUSTOM_DEVICE-502D948277535551',
+            'content': 'INFO:root:Generating avatar image',
+            'cloud.provider': 'aws',
+            'cloud.account.id': '444000444',
+            'cloud.region': 'us-east-1',
+            'aws.log_group': '/aws/apprunner/MNA-test-sample/0842920903ba4b86bc4914aebfd1fb71/application',
+            'aws.log_stream': 'instance/ee2c02336dbe4222936bea385d900d0a',
+            'aws.region': 'us-east-1',
+            'aws.account.id': '444000444',
+            'severity': 'INFO',
+            'timestamp': 1626779804179}
+    }, id="testcase_App_Runner_application_logs"),
+
+    pytest.param({
+        "record_data_decoded": {
+            "messageType": "DATA_MESSAGE",
+            "owner": "444000444",
+            "logGroup": "/aws/apprunner/MNA-test-sample/0842920903ba4b86bc4914aebfd1fb71/application",
+            "logStream": "instance/ee2c02336dbe4222936bea385d900d0a",
+            "subscriptionFilters": ["dt-aws-logs"],
+            "logEvents": [{
+                "id": "36278412331460960176637582018679695718665678823625654272",
+                "timestamp": 1626779804180,
+                "message": "WARNING: root: danger! danger!"
+            }
+            ]
+        },
+        "expect_first_log_contains": {
+            'severity': 'WARN'
+        }
+    }, id="testcase_App_Runner_application_logs_severity_warn"),
+
+    pytest.param({
+        "record_data_decoded": {
+            "messageType": "DATA_MESSAGE",
+            "owner": "444000444",
+            "logGroup": "/aws/apprunner/MNA-test-sample/0842920903ba4b86bc4914aebfd1fb71/application",
+            "logStream": "instance/ee2c02336dbe4222936bea385d900d0a",
+            "subscriptionFilters": ["dt-aws-logs"],
+            "logEvents": [{
+                "id": "36278412338106582245799707715098908212405235687668776960",
+                "timestamp": 1626779804181,
+                "message": "ERROR This is fine."
+            }
+            ]
+        },
+        "expect_first_log_contains": {
+            'severity': 'ERROR'
+        }
+    }, id="testcase_App_Runner_application_logs_severity_error"),
+
+    pytest.param({
+        "record_data_decoded": {
+            "messageType": "DATA_MESSAGE",
+            "owner": "444000444",
+            "logGroup": "/aws/apprunner/MNA-test-sample/0842920903ba4b86bc4914aebfd1fb71/service",
+            "logStream": "events",
+            "subscriptionFilters": ["dt-aws-logs"],
+            "logEvents": [{
+                "id": "36278412234742628250610269448515044290183004986164903936",
+                "timestamp": 1626780267286,
+                "message": "[AppRunner] Service status is set to OPERATION_IN_PROGRESS."
+            }
+            ]
+        },
+        "expect_first_log_contains": {
+            'aws.service': 'apprunner',
+            'aws.resource.id': 'MNA-test-sample',
+            'aws.arn': 'arn:aws:apprunner:us-east-1:444000444:service/MNA-test-sample/0842920903ba4b86bc4914aebfd1fb71',
+            'dt.source_entity': 'CUSTOM_DEVICE-502D948277535551',
+            'content': '[AppRunner] Service status is set to OPERATION_IN_PROGRESS.',
+            'cloud.provider': 'aws',
+            'cloud.account.id': '444000444',
+            'cloud.region': 'us-east-1',
+            'aws.log_group': '/aws/apprunner/MNA-test-sample/0842920903ba4b86bc4914aebfd1fb71/service',
+            'aws.log_stream': 'events',
+            'aws.region': 'us-east-1',
+            'aws.account.id': '444000444',
+            'severity': 'INFO',
+            'timestamp': 1626780267286}
+    }, id="testcase_App_Runner_service_logs"),
+
+    pytest.param({
+        "record_data_decoded": {
+            "messageType": "DATA_MESSAGE",
+            "owner": "444000444",
+            "logGroup": "sns/us-east-1/444000444/sample-sns-logs-generator",
+            "logStream": "b8127c1a-7f79-4e71-bc66-f6573803c831",
+            "subscriptionFilters": ["sample-aws-logs"],
+            "logEvents": [{
+                "id": "36290104942576390643781035518045227821322519144175435776",
+                "timestamp": 1627304586439,
+                "message": "{\"notification\":{\"messageMD5Sum\":\"d7f9e409f27b6f8e7b70a5f011a00e13\",\"messageId\":\"a37084ce-24f0-5325-a4de-ddb69065354e\",\"topicArn\":\"arn:aws:sns:us-east-1:444000444:sample-sns-logs-generator\",\"timestamp\":\"2021-07-26 13:02:13.706\"},\"delivery\":{\"deliveryId\":\"82f09c7b-c844-5e16-b1a5-c5037cd15fab\",\"destination\":\"arn:aws:sqs:us-east-1:444000444:sample-sns-subscriber\",\"providerResponse\":\"{\\\"sqsRequestId\\\":\\\"236a3aac-74c1-5187-acb7-63d4c054d1e1\\\",\\\"sqsMessageId\\\":\\\"7bebbb93-8399-4747-a9ca-843ce5813315\\\"}\",\"dwellTimeMs\":48,\"attempts\":1,\"statusCode\":200},\"status\":\"SUCCESS\"}"
+            }
+            ]
+        },
+        "expect_first_log_contains": {
+            'aws.service': 'sns',
+            'aws.resource.id': 'sample-sns-logs-generator',
+            'aws.arn': 'arn:aws:sns:us-east-1:444000444:sample-sns-logs-generator',
+            'dt.source_entity': 'CUSTOM_DEVICE-F2FBC0402737EF69',
+            'content': '{\"notification\":{\"messageMD5Sum\":\"d7f9e409f27b6f8e7b70a5f011a00e13\",\"messageId\":\"a37084ce-24f0-5325-a4de-ddb69065354e\",\"topicArn\":\"arn:aws:sns:us-east-1:444000444:sample-sns-logs-generator\",\"timestamp\":\"2021-07-26 13:02:13.706\"},\"delivery\":{\"deliveryId\":\"82f09c7b-c844-5e16-b1a5-c5037cd15fab\",\"destination\":\"arn:aws:sqs:us-east-1:444000444:sample-sns-subscriber\",\"providerResponse\":\"{\\\"sqsRequestId\\\":\\\"236a3aac-74c1-5187-acb7-63d4c054d1e1\\\",\\\"sqsMessageId\\\":\\\"7bebbb93-8399-4747-a9ca-843ce5813315\\\"}\",\"dwellTimeMs\":48,\"attempts\":1,\"statusCode\":200},\"status\":\"SUCCESS\"}',
+            'cloud.provider': 'aws',
+            'cloud.account.id': '444000444',
+            'cloud.region': 'us-east-1',
+            'aws.log_group': 'sns/us-east-1/444000444/sample-sns-logs-generator',
+            'aws.log_stream': 'b8127c1a-7f79-4e71-bc66-f6573803c831',
+            'aws.region': 'us-east-1',
+            'aws.account.id': '444000444',
+            'severity': 'INFO',
+            'timestamp': 1627304586439}
+    }, id="testcase_SNS_success"),
+
+    pytest.param({
+        "record_data_decoded": {
+            "messageType": "DATA_MESSAGE",
+            "owner": "444000444",
+            "logGroup": "sns/us-east-1/444000444/sample-sns-logs-generator_123.fifo/Failure",
+            "logStream": "297f5c53-6372-40d5-8129-7a75174a85e2",
+            "subscriptionFilters": ["sample-aws-logs"],
+            "logEvents": [{
+                "id": "36290210055711636225167258963783667929263292187971747840",
+                "timestamp": 1627309299875,
+                "message": "{\"notification\":{\"messageMD5Sum\":\"4fbd6baa3908ceecb6d3a49314bc1d71\",\"messageId\":\"71db8efc-3022-50d3-8b55-d784f706e076\",\"topicArn\":\"arn:aws:sns:us-east-1:444000444:sample-sns-logs-generator\",\"timestamp\":\"2021-07-26 14:21:24.892\"},\"delivery\":{\"deliveryId\":\"587300b1-c463-5014-a540-59c903479503\",\"destination\":\"arn:aws:sqs:us-east-1:444000444:sample-sns-subscriber-2\",\"providerResponse\":\"{\\\"ErrorCode\\\":\\\"AccessDenied\\\",\\\"ErrorMessage\\\":\\\"Access to the resource https://sqs.us-east-1.amazonaws.com/444000444/sample-sns-subscriber-2 is denied.\\\",\\\"sqsRequestId\\\":\\\"Unrecoverable\\\"}\",\"dwellTimeMs\":37,\"attempts\":1,\"statusCode\":403},\"status\":\"FAILURE\"}"
+            }
+            ]
+        },
+        "expect_first_log_contains": {
+            'aws.service': 'sns',
+            'aws.resource.id': 'sample-sns-logs-generator_123.fifo',
+            'aws.arn': 'arn:aws:sns:us-east-1:444000444:sample-sns-logs-generator_123.fifo',
+            'dt.source_entity': 'CUSTOM_DEVICE-C68F57C6DC1F68C1',
+            'content': '{\"notification\":{\"messageMD5Sum\":\"4fbd6baa3908ceecb6d3a49314bc1d71\",\"messageId\":\"71db8efc-3022-50d3-8b55-d784f706e076\",\"topicArn\":\"arn:aws:sns:us-east-1:444000444:sample-sns-logs-generator\",\"timestamp\":\"2021-07-26 14:21:24.892\"},\"delivery\":{\"deliveryId\":\"587300b1-c463-5014-a540-59c903479503\",\"destination\":\"arn:aws:sqs:us-east-1:444000444:sample-sns-subscriber-2\",\"providerResponse\":\"{\\\"ErrorCode\\\":\\\"AccessDenied\\\",\\\"ErrorMessage\\\":\\\"Access to the resource https://sqs.us-east-1.amazonaws.com/444000444/sample-sns-subscriber-2 is denied.\\\",\\\"sqsRequestId\\\":\\\"Unrecoverable\\\"}\",\"dwellTimeMs\":37,\"attempts\":1,\"statusCode\":403},\"status\":\"FAILURE\"}',
+            'cloud.provider': 'aws',
+            'cloud.account.id': '444000444',
+            'cloud.region': 'us-east-1',
+            'aws.log_group': 'sns/us-east-1/444000444/sample-sns-logs-generator_123.fifo/Failure',
+            'aws.log_stream': '297f5c53-6372-40d5-8129-7a75174a85e2',
+            'aws.region': 'us-east-1',
+            'aws.account.id': '444000444',
+            'severity': 'ERROR',
+            'timestamp': 1627309299875}
+    }, id="testcase_SNS_failure"),
+
+    pytest.param({
+        "record_data_decoded": {
             "logGroup": "/aws/rds/instance/mysql-db-for-logs/audit",
             "logStream": "mysql-db-for-logs",
             "messageType": "DATA_MESSAGE",
@@ -569,167 +730,6 @@
             'log.source': 'rds - slowquery logs',
         }
     }, id="testcase_rds_mysql_slowquery_log"),
-=======
-            "messageType": "DATA_MESSAGE",
-            "owner": "444000444",
-            "logGroup": "/aws/apprunner/MNA-test-sample/0842920903ba4b86bc4914aebfd1fb71/application",
-            "logStream": "instance/ee2c02336dbe4222936bea385d900d0a",
-            "subscriptionFilters": ["dt-aws-logs"],
-            "logEvents": [{
-                "id": "36278401907111421594688977684007571489764321972201324544",
-                "timestamp": 1626779804179,
-                "message": "INFO:root:Generating avatar image"
-            }
-            ]
-        },
-        "expect_first_log_contains": {
-            'aws.service': 'apprunner',
-            'aws.resource.id': 'MNA-test-sample',
-            'aws.arn': 'arn:aws:apprunner:us-east-1:444000444:service/MNA-test-sample/0842920903ba4b86bc4914aebfd1fb71',
-            'dt.source_entity': 'CUSTOM_DEVICE-502D948277535551',
-            'content': 'INFO:root:Generating avatar image',
-            'cloud.provider': 'aws',
-            'cloud.account.id': '444000444',
-            'cloud.region': 'us-east-1',
-            'aws.log_group': '/aws/apprunner/MNA-test-sample/0842920903ba4b86bc4914aebfd1fb71/application',
-            'aws.log_stream': 'instance/ee2c02336dbe4222936bea385d900d0a',
-            'aws.region': 'us-east-1',
-            'aws.account.id': '444000444',
-            'severity': 'INFO',
-            'timestamp': 1626779804179}
-    }, id="testcase_App_Runner_application_logs"),
-
-    pytest.param({
-        "record_data_decoded": {
-            "messageType": "DATA_MESSAGE",
-            "owner": "444000444",
-            "logGroup": "/aws/apprunner/MNA-test-sample/0842920903ba4b86bc4914aebfd1fb71/application",
-            "logStream": "instance/ee2c02336dbe4222936bea385d900d0a",
-            "subscriptionFilters": ["dt-aws-logs"],
-            "logEvents": [{
-                "id": "36278412331460960176637582018679695718665678823625654272",
-                "timestamp": 1626779804180,
-                "message": "WARNING: root: danger! danger!"
-            }
-            ]
-        },
-        "expect_first_log_contains": {
-            'severity': 'WARN'
-        }
-    }, id="testcase_App_Runner_application_logs_severity_warn"),
-
-    pytest.param({
-        "record_data_decoded": {
-            "messageType": "DATA_MESSAGE",
-            "owner": "444000444",
-            "logGroup": "/aws/apprunner/MNA-test-sample/0842920903ba4b86bc4914aebfd1fb71/application",
-            "logStream": "instance/ee2c02336dbe4222936bea385d900d0a",
-            "subscriptionFilters": ["dt-aws-logs"],
-            "logEvents": [{
-                "id": "36278412338106582245799707715098908212405235687668776960",
-                "timestamp": 1626779804181,
-                "message": "ERROR This is fine."
-            }
-            ]
-        },
-        "expect_first_log_contains": {
-            'severity': 'ERROR'
-        }
-    }, id="testcase_App_Runner_application_logs_severity_error"),
-
-    pytest.param({
-        "record_data_decoded": {
-            "messageType": "DATA_MESSAGE",
-            "owner": "444000444",
-            "logGroup": "/aws/apprunner/MNA-test-sample/0842920903ba4b86bc4914aebfd1fb71/service",
-            "logStream": "events",
-            "subscriptionFilters": ["dt-aws-logs"],
-            "logEvents": [{
-                "id": "36278412234742628250610269448515044290183004986164903936",
-                "timestamp": 1626780267286,
-                "message": "[AppRunner] Service status is set to OPERATION_IN_PROGRESS."
-            }
-            ]
-        },
-        "expect_first_log_contains": {
-            'aws.service': 'apprunner',
-            'aws.resource.id': 'MNA-test-sample',
-            'aws.arn': 'arn:aws:apprunner:us-east-1:444000444:service/MNA-test-sample/0842920903ba4b86bc4914aebfd1fb71',
-            'dt.source_entity': 'CUSTOM_DEVICE-502D948277535551',
-            'content': '[AppRunner] Service status is set to OPERATION_IN_PROGRESS.',
-            'cloud.provider': 'aws',
-            'cloud.account.id': '444000444',
-            'cloud.region': 'us-east-1',
-            'aws.log_group': '/aws/apprunner/MNA-test-sample/0842920903ba4b86bc4914aebfd1fb71/service',
-            'aws.log_stream': 'events',
-            'aws.region': 'us-east-1',
-            'aws.account.id': '444000444',
-            'severity': 'INFO',
-            'timestamp': 1626780267286}
-    }, id="testcase_App_Runner_service_logs"),
-
-    pytest.param({
-        "record_data_decoded": {
-            "messageType": "DATA_MESSAGE",
-            "owner": "444000444",
-            "logGroup": "sns/us-east-1/444000444/sample-sns-logs-generator",
-            "logStream": "b8127c1a-7f79-4e71-bc66-f6573803c831",
-            "subscriptionFilters": ["sample-aws-logs"],
-            "logEvents": [{
-                "id": "36290104942576390643781035518045227821322519144175435776",
-                "timestamp": 1627304586439,
-                "message": "{\"notification\":{\"messageMD5Sum\":\"d7f9e409f27b6f8e7b70a5f011a00e13\",\"messageId\":\"a37084ce-24f0-5325-a4de-ddb69065354e\",\"topicArn\":\"arn:aws:sns:us-east-1:444000444:sample-sns-logs-generator\",\"timestamp\":\"2021-07-26 13:02:13.706\"},\"delivery\":{\"deliveryId\":\"82f09c7b-c844-5e16-b1a5-c5037cd15fab\",\"destination\":\"arn:aws:sqs:us-east-1:444000444:sample-sns-subscriber\",\"providerResponse\":\"{\\\"sqsRequestId\\\":\\\"236a3aac-74c1-5187-acb7-63d4c054d1e1\\\",\\\"sqsMessageId\\\":\\\"7bebbb93-8399-4747-a9ca-843ce5813315\\\"}\",\"dwellTimeMs\":48,\"attempts\":1,\"statusCode\":200},\"status\":\"SUCCESS\"}"
-            }
-            ]
-        },
-        "expect_first_log_contains": {
-            'aws.service': 'sns',
-            'aws.resource.id': 'sample-sns-logs-generator',
-            'aws.arn': 'arn:aws:sns:us-east-1:444000444:sample-sns-logs-generator',
-            'dt.source_entity': 'CUSTOM_DEVICE-F2FBC0402737EF69',
-            'content': '{\"notification\":{\"messageMD5Sum\":\"d7f9e409f27b6f8e7b70a5f011a00e13\",\"messageId\":\"a37084ce-24f0-5325-a4de-ddb69065354e\",\"topicArn\":\"arn:aws:sns:us-east-1:444000444:sample-sns-logs-generator\",\"timestamp\":\"2021-07-26 13:02:13.706\"},\"delivery\":{\"deliveryId\":\"82f09c7b-c844-5e16-b1a5-c5037cd15fab\",\"destination\":\"arn:aws:sqs:us-east-1:444000444:sample-sns-subscriber\",\"providerResponse\":\"{\\\"sqsRequestId\\\":\\\"236a3aac-74c1-5187-acb7-63d4c054d1e1\\\",\\\"sqsMessageId\\\":\\\"7bebbb93-8399-4747-a9ca-843ce5813315\\\"}\",\"dwellTimeMs\":48,\"attempts\":1,\"statusCode\":200},\"status\":\"SUCCESS\"}',
-            'cloud.provider': 'aws',
-            'cloud.account.id': '444000444',
-            'cloud.region': 'us-east-1',
-            'aws.log_group': 'sns/us-east-1/444000444/sample-sns-logs-generator',
-            'aws.log_stream': 'b8127c1a-7f79-4e71-bc66-f6573803c831',
-            'aws.region': 'us-east-1',
-            'aws.account.id': '444000444',
-            'severity': 'INFO',
-            'timestamp': 1627304586439}
-    }, id="testcase_SNS_success"),
-
-    pytest.param({
-        "record_data_decoded": {
-            "messageType": "DATA_MESSAGE",
-            "owner": "444000444",
-            "logGroup": "sns/us-east-1/444000444/sample-sns-logs-generator_123.fifo/Failure",
-            "logStream": "297f5c53-6372-40d5-8129-7a75174a85e2",
-            "subscriptionFilters": ["sample-aws-logs"],
-            "logEvents": [{
-                "id": "36290210055711636225167258963783667929263292187971747840",
-                "timestamp": 1627309299875,
-                "message": "{\"notification\":{\"messageMD5Sum\":\"4fbd6baa3908ceecb6d3a49314bc1d71\",\"messageId\":\"71db8efc-3022-50d3-8b55-d784f706e076\",\"topicArn\":\"arn:aws:sns:us-east-1:444000444:sample-sns-logs-generator\",\"timestamp\":\"2021-07-26 14:21:24.892\"},\"delivery\":{\"deliveryId\":\"587300b1-c463-5014-a540-59c903479503\",\"destination\":\"arn:aws:sqs:us-east-1:444000444:sample-sns-subscriber-2\",\"providerResponse\":\"{\\\"ErrorCode\\\":\\\"AccessDenied\\\",\\\"ErrorMessage\\\":\\\"Access to the resource https://sqs.us-east-1.amazonaws.com/444000444/sample-sns-subscriber-2 is denied.\\\",\\\"sqsRequestId\\\":\\\"Unrecoverable\\\"}\",\"dwellTimeMs\":37,\"attempts\":1,\"statusCode\":403},\"status\":\"FAILURE\"}"
-            }
-            ]
-        },
-        "expect_first_log_contains": {
-            'aws.service': 'sns',
-            'aws.resource.id': 'sample-sns-logs-generator_123.fifo',
-            'aws.arn': 'arn:aws:sns:us-east-1:444000444:sample-sns-logs-generator_123.fifo',
-            'dt.source_entity': 'CUSTOM_DEVICE-C68F57C6DC1F68C1',
-            'content': '{\"notification\":{\"messageMD5Sum\":\"4fbd6baa3908ceecb6d3a49314bc1d71\",\"messageId\":\"71db8efc-3022-50d3-8b55-d784f706e076\",\"topicArn\":\"arn:aws:sns:us-east-1:444000444:sample-sns-logs-generator\",\"timestamp\":\"2021-07-26 14:21:24.892\"},\"delivery\":{\"deliveryId\":\"587300b1-c463-5014-a540-59c903479503\",\"destination\":\"arn:aws:sqs:us-east-1:444000444:sample-sns-subscriber-2\",\"providerResponse\":\"{\\\"ErrorCode\\\":\\\"AccessDenied\\\",\\\"ErrorMessage\\\":\\\"Access to the resource https://sqs.us-east-1.amazonaws.com/444000444/sample-sns-subscriber-2 is denied.\\\",\\\"sqsRequestId\\\":\\\"Unrecoverable\\\"}\",\"dwellTimeMs\":37,\"attempts\":1,\"statusCode\":403},\"status\":\"FAILURE\"}',
-            'cloud.provider': 'aws',
-            'cloud.account.id': '444000444',
-            'cloud.region': 'us-east-1',
-            'aws.log_group': 'sns/us-east-1/444000444/sample-sns-logs-generator_123.fifo/Failure',
-            'aws.log_stream': '297f5c53-6372-40d5-8129-7a75174a85e2',
-            'aws.region': 'us-east-1',
-            'aws.account.id': '444000444',
-            'severity': 'ERROR',
-            'timestamp': 1627309299875}
-    }, id="testcase_SNS_failure"),
->>>>>>> 54d01c4f
 
 ])
 def test_full_transformation(testcase: dict):
