--- conflicted
+++ resolved
@@ -605,7 +605,6 @@
 
     pytest.param({
         "record_data_decoded": {
-<<<<<<< HEAD
             "messageType": "DATA_MESSAGE",
             "owner": "444000444",
             "logGroup": "sns/us-east-1/444000444/sample-sns-logs-generator",
@@ -668,8 +667,6 @@
 
     pytest.param({
         "record_data_decoded": {
-=======
->>>>>>> dd312fb2
             "logGroup": "/aws/rds/instance/mysql-db-for-logs/audit",
             "logStream": "mysql-db-for-logs",
             "messageType": "DATA_MESSAGE",
@@ -734,10 +731,73 @@
         }
     }, id="testcase_rds_mysql_slowquery_log"),
 
-<<<<<<< HEAD
-=======
-
->>>>>>> dd312fb2
+    pytest.param({
+        "record_data_decoded": {
+            "logGroup": "/aws/rds/instance/mysql-db-for-logs/audit",
+            "logStream": "mysql-db-for-logs",
+            "messageType": "DATA_MESSAGE",
+            "owner": "444000444",
+            "subscriptionFilters": ["mysql-audit-filter"],
+            "logEvents": [
+                {
+                    "id": "35958590510527767165636549608812769529777864588249006080",
+                    "timestamp": "12345",
+                    "message": "20210722 17:15:28,ip-10-1-3-230,admin,157.25.19.100,13,0,DISCONNECT,testdb,,0,SSL"
+                }
+            ],
+        },
+        "expect_first_log_contains": {
+            "aws.service": "rds",
+            "aws.resource.id": "mysql-db-for-logs",
+            "aws.arn": "arn:aws:rds:us-east-1:444000444:db:mysql-db-for-logs",
+            "dt.source_entity": "RELATIONAL_DATABASE_SERVICE-055A2525EFDA9A63",
+            'content': "20210722 17:15:28,ip-10-1-3-230,admin,157.25.19.100,13,0,DISCONNECT,testdb,,0,SSL",
+            'cloud.provider': 'aws',
+            'cloud.account.id': "444000444",
+            'cloud.region': "us-east-1",
+            'aws.log_group': "/aws/rds/instance/mysql-db-for-logs/audit",
+            'aws.log_stream': "mysql-db-for-logs",
+            'aws.region': "us-east-1",
+            'aws.account.id': "444000444",
+            'severity': 'INFO',
+            'log.source': 'rds - audit logs',
+        }
+    }, id="testcase_rds_mysql_audit_log"),
+
+    pytest.param({
+        "record_data_decoded": {
+            "logGroup": "/aws/rds/instance/mysql-db-for-logs/slowquery",
+            "logStream": "mysql-db-for-logs",
+            "messageType": "DATA_MESSAGE",
+            "owner": "444000444",
+            "subscriptionFilters": ["mysql-audit-filter"],
+            "logEvents": [
+                {
+                    "id": "35958590510527767165636549608812769529777864588249006080",
+                    "timestamp": "12345",
+                    "message": "# Time: 2021-07-22T17:11:45.948278Z \nUser@Host: rdsadmin[rdsadmin] @ localhost [127.0.0.1]  Id:     7\nQuery_time: 0.000964  Lock_time: 0.000000 Rows_sent: 1  Rows_examined: 1\nSET timestamp=1626973905;\nSELECT @@GLOBAL.read_only;"
+                }
+            ],
+        },
+        "expect_first_log_contains": {
+            "aws.service": "rds",
+            "aws.resource.id": "mysql-db-for-logs",
+            "aws.arn": "arn:aws:rds:us-east-1:444000444:db:mysql-db-for-logs",
+            "dt.source_entity": "RELATIONAL_DATABASE_SERVICE-055A2525EFDA9A63",
+            'content': "# Time: 2021-07-22T17:11:45.948278Z \nUser@Host: rdsadmin[rdsadmin] @ localhost [127.0.0.1]  Id:     7\nQuery_time: 0.000964  Lock_time: 0.000000 Rows_sent: 1  Rows_examined: 1\nSET timestamp=1626973905;\nSELECT @@GLOBAL.read_only;",
+            'cloud.provider': 'aws',
+            'cloud.account.id': "444000444",
+            'cloud.region': "us-east-1",
+            'aws.log_group': "/aws/rds/instance/mysql-db-for-logs/slowquery",
+            'aws.log_stream': "mysql-db-for-logs",
+            'aws.region': "us-east-1",
+            'aws.account.id': "444000444",
+            'severity': 'WARNING',
+            'log.source': 'rds - slowquery logs',
+        }
+    }, id="testcase_rds_mysql_slowquery_log"),
+
+
 ])
 def test_full_transformation(testcase: dict):
     context = Context("function-name", "dt-url", "dt-token", False, False)
